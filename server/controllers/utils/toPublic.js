// --- REPLACE START: public projection helper (expose politicalIdeology + keep original shape) ---
/**
 * Convert a User mongoose document to a public-safe JSON object.
<<<<<<< HEAD
 * - Keeps virtuals (id, country/region/city, lat/lng) via schema options.
 * - Removes secrets by constructing a new plain object (no mutation).
 * - Ensures `politicalIdeology` is always present for the UI
 *   (reads from canonical `politicalIdeology` or legacy `ideology` virtual).
 * - Preserves existing keys so the client does not break.
 * All comments are in English.
=======
 * Removes secrets while keeping virtuals (e.g., id).
 *
 * NOTE:
 * - Ensures `politicalIdeology` is always present in the payload.
 *   If legacy field `ideology` exists and `politicalIdeology` is missing,
 *   we map it to `politicalIdeology` for read-compatibility.
>>>>>>> 4b1e572d
 */
export default function toPublic(userDoc) {
  if (!userDoc) return null;

<<<<<<< HEAD
  // Prefer Mongoose's toObject when available to include virtuals
  const src = typeof userDoc.toObject === 'function'
    ? userDoc.toObject({ virtuals: true })
    : userDoc;

  // Defensive reads
  const location = src.location || {};

  // Build a safe public object (do not leak password, tokens, etc.)
  const pub = {
    // Core identity
    id:            src.id || (src._id ? String(src._id) : undefined),
    username:      src.username,
    email:         src.email,
    role:          src.role,
    isPremium:     Boolean(src.isPremium),

    // Profile details
    name:          src.name,
    age:           src.age,
    gender:        src.gender,
    status:        src.status,
    religion:      src.religion,
    religionImportance: src.religionImportance,
    children:      src.children,
    pets:          src.pets,
    summary:       src.summary,

    // Career / lifestyle / body details
    goal:               src.goal,
    lookingFor:         src.lookingFor,
    profession:         src.profession,
    professionCategory: src.professionCategory,
    bodyType:           src.bodyType,
    height:             src.height,
    heightUnit:         src.heightUnit,
    weight:             src.weight,
    weightUnit:         src.weightUnit,
    education:          src.education,
    healthInfo:         src.healthInfo,
    activityLevel:      src.activityLevel,
    nutritionPreferences: Array.isArray(src.nutritionPreferences) ? src.nutritionPreferences : [],

    // Orientation and politics
    orientation:        src.orientation,
    politicalIdeology:  src.politicalIdeology ?? src.ideology ?? '',

    // Location (nested and convenience top-levels)
    location: {
      country: location.country,
      region:  location.region,
      city:    location.city,
    },
    country:  src.country ?? location.country,
    region:   src.region  ?? location.region,
    city:     src.city    ?? location.city,

    customCity:    src.customCity,
    customRegion:  src.customRegion,
    customCountry: src.customCountry,

    // Coordinates + virtual compatibility
    latitude:   src.latitude,
    longitude:  src.longitude,
    lat:        src.lat ?? src.latitude,
    lng:        src.lng ?? src.longitude,

    // Discover preferences
    preferredGender:    src.preferredGender,
    preferredMinAge:    src.preferredMinAge,
    preferredMaxAge:    src.preferredMaxAge,
    preferredInterests: Array.isArray(src.preferredInterests) ? src.preferredInterests : [],

    // Interests
    interests: Array.isArray(src.interests) ? src.interests : [],

    // Lifestyle
    smoke: src.smoke,
    drink: src.drink,
    drugs: src.drugs,

    // Media
    profilePicture: src.profilePicture,
    extraImages:    Array.isArray(src.extraImages) ? src.extraImages : [],

    // Social graph / actions
    likes:        Array.isArray(src.likes) ? src.likes : [],
    passes:       Array.isArray(src.passes) ? src.passes : [],
    superLikes:   Array.isArray(src.superLikes) ? src.superLikes : [],
    blockedUsers: Array.isArray(src.blockedUsers) ? src.blockedUsers : [],

    // Timestamps
    createdAt: src.createdAt,
    updatedAt: src.updatedAt,
  };

  // NOTE: We intentionally DO NOT include secrets:
  // - password, refreshTokens, passwordResetToken, passwordResetExpires, __v

  return pub;
=======
  // Keep virtuals like `id`
  const obj = userDoc.toObject ? userDoc.toObject({ virtuals: true }) : { ...userDoc };

  // Strip sensitive/internal fields
  delete obj.password;
  delete obj.refreshTokens;
  delete obj.__v;

  // ---- Read-side normalization / compatibility bridges ----
  // 1) Legacy -> current: ideology -> politicalIdeology (do not mutate DB, just the projection)
  if (
    (obj.politicalIdeology === undefined || obj.politicalIdeology === null) &&
    (obj.ideology !== undefined && obj.ideology !== null)
  ) {
    obj.politicalIdeology = obj.ideology;
  }

  // (Optional safety) Ensure empty string instead of undefined for the client if still missing
  if (obj.politicalIdeology === undefined || obj.politicalIdeology === null) {
    obj.politicalIdeology = "";
  }

  return obj;
>>>>>>> 4b1e572d
}
// --- REPLACE END ---<|MERGE_RESOLUTION|>--- conflicted
+++ resolved
@@ -1,127 +1,16 @@
-// --- REPLACE START: public projection helper (expose politicalIdeology + keep original shape) ---
+// --- REPLACE START: public projection helper ---
 /**
  * Convert a User mongoose document to a public-safe JSON object.
-<<<<<<< HEAD
- * - Keeps virtuals (id, country/region/city, lat/lng) via schema options.
- * - Removes secrets by constructing a new plain object (no mutation).
- * - Ensures `politicalIdeology` is always present for the UI
- *   (reads from canonical `politicalIdeology` or legacy `ideology` virtual).
- * - Preserves existing keys so the client does not break.
- * All comments are in English.
-=======
  * Removes secrets while keeping virtuals (e.g., id).
  *
  * NOTE:
  * - Ensures `politicalIdeology` is always present in the payload.
  *   If legacy field `ideology` exists and `politicalIdeology` is missing,
  *   we map it to `politicalIdeology` for read-compatibility.
->>>>>>> 4b1e572d
  */
 export default function toPublic(userDoc) {
   if (!userDoc) return null;
 
-<<<<<<< HEAD
-  // Prefer Mongoose's toObject when available to include virtuals
-  const src = typeof userDoc.toObject === 'function'
-    ? userDoc.toObject({ virtuals: true })
-    : userDoc;
-
-  // Defensive reads
-  const location = src.location || {};
-
-  // Build a safe public object (do not leak password, tokens, etc.)
-  const pub = {
-    // Core identity
-    id:            src.id || (src._id ? String(src._id) : undefined),
-    username:      src.username,
-    email:         src.email,
-    role:          src.role,
-    isPremium:     Boolean(src.isPremium),
-
-    // Profile details
-    name:          src.name,
-    age:           src.age,
-    gender:        src.gender,
-    status:        src.status,
-    religion:      src.religion,
-    religionImportance: src.religionImportance,
-    children:      src.children,
-    pets:          src.pets,
-    summary:       src.summary,
-
-    // Career / lifestyle / body details
-    goal:               src.goal,
-    lookingFor:         src.lookingFor,
-    profession:         src.profession,
-    professionCategory: src.professionCategory,
-    bodyType:           src.bodyType,
-    height:             src.height,
-    heightUnit:         src.heightUnit,
-    weight:             src.weight,
-    weightUnit:         src.weightUnit,
-    education:          src.education,
-    healthInfo:         src.healthInfo,
-    activityLevel:      src.activityLevel,
-    nutritionPreferences: Array.isArray(src.nutritionPreferences) ? src.nutritionPreferences : [],
-
-    // Orientation and politics
-    orientation:        src.orientation,
-    politicalIdeology:  src.politicalIdeology ?? src.ideology ?? '',
-
-    // Location (nested and convenience top-levels)
-    location: {
-      country: location.country,
-      region:  location.region,
-      city:    location.city,
-    },
-    country:  src.country ?? location.country,
-    region:   src.region  ?? location.region,
-    city:     src.city    ?? location.city,
-
-    customCity:    src.customCity,
-    customRegion:  src.customRegion,
-    customCountry: src.customCountry,
-
-    // Coordinates + virtual compatibility
-    latitude:   src.latitude,
-    longitude:  src.longitude,
-    lat:        src.lat ?? src.latitude,
-    lng:        src.lng ?? src.longitude,
-
-    // Discover preferences
-    preferredGender:    src.preferredGender,
-    preferredMinAge:    src.preferredMinAge,
-    preferredMaxAge:    src.preferredMaxAge,
-    preferredInterests: Array.isArray(src.preferredInterests) ? src.preferredInterests : [],
-
-    // Interests
-    interests: Array.isArray(src.interests) ? src.interests : [],
-
-    // Lifestyle
-    smoke: src.smoke,
-    drink: src.drink,
-    drugs: src.drugs,
-
-    // Media
-    profilePicture: src.profilePicture,
-    extraImages:    Array.isArray(src.extraImages) ? src.extraImages : [],
-
-    // Social graph / actions
-    likes:        Array.isArray(src.likes) ? src.likes : [],
-    passes:       Array.isArray(src.passes) ? src.passes : [],
-    superLikes:   Array.isArray(src.superLikes) ? src.superLikes : [],
-    blockedUsers: Array.isArray(src.blockedUsers) ? src.blockedUsers : [],
-
-    // Timestamps
-    createdAt: src.createdAt,
-    updatedAt: src.updatedAt,
-  };
-
-  // NOTE: We intentionally DO NOT include secrets:
-  // - password, refreshTokens, passwordResetToken, passwordResetExpires, __v
-
-  return pub;
-=======
   // Keep virtuals like `id`
   const obj = userDoc.toObject ? userDoc.toObject({ virtuals: true }) : { ...userDoc };
 
@@ -131,20 +20,20 @@
   delete obj.__v;
 
   // ---- Read-side normalization / compatibility bridges ----
-  // 1) Legacy -> current: ideology -> politicalIdeology (do not mutate DB, just the projection)
   if (
     (obj.politicalIdeology === undefined || obj.politicalIdeology === null) &&
     (obj.ideology !== undefined && obj.ideology !== null)
   ) {
     obj.politicalIdeology = obj.ideology;
   }
-
-  // (Optional safety) Ensure empty string instead of undefined for the client if still missing
   if (obj.politicalIdeology === undefined || obj.politicalIdeology === null) {
     obj.politicalIdeology = "";
   }
 
   return obj;
->>>>>>> 4b1e572d
 }
-// --- REPLACE END ---+// --- REPLACE END ---
+
+
+
+
