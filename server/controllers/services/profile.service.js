<<<<<<< HEAD
// --- REPLACE START: profile service (getMe, updateProfile, matches, premium) ---
/**
 * Profile service
 * - Preserves original structure and behavior.
 * - Adds robust support for political ideology:
 *     * Accepts both `politicalIdeology` (client/UI) and `ideology` (schema).
 *     * Maps `politicalIdeology` -> `ideology` if needed.
 * - Keeps location mapping, numeric coercions, and array parsing.
 * - All comments are in English. No unnecessary shortening done.
 */

import * as UserModule from '../../models/User.js';
=======
// --- REPLACE START: profile service (ensure politicalIdeology persists + is returned by GET) ---
import * as UserModule from '../../src/models/User.js';
>>>>>>> 4b1e572d
const User = UserModule.default || UserModule;

import toPublic from '../utils/toPublic.js';
import getUserId from '../utils/getUserId.js';

/**
 * Whitelist of fields accepted from the client.
 * NOTE:
 *  - We accept both `politicalIdeology` (client/UI) and `ideology` (schema) so either will work.
 *  - We do NOT remove any entries you already had; only additions where needed.
 */
const UPDATABLE_FIELDS = [
  // basic
  'name',
  'username',
  'bio',                 // maps to summary internally
  'summary',
  'age',
  'gender',
  'status',
<<<<<<< HEAD
  'orientation',         // allow orientation updates
  'ideology',            // schema key
  'politicalIdeology',   // client/UI key -> mapped to ideology
=======
  'orientation',

  // IMPORTANT: persist using the actual model field name
  'politicalIdeology',
>>>>>>> 4b1e572d

  // top-level location convenience (mapped to nested location.*)
  'city',
  'region',
  'country',

  // nested location object pass-through if client sends it
  'location',

  // profile/media
  'profilePicture',
  'bannerImage',

  // discover/preferences
  'preferredGender',
  'preferredMinAge',
  'preferredMaxAge',
  'preferredInterests',

  // lifestyle & profile extras
  'smoke',
  'drink',
  'drugs',
  'bodyType',
  'height',
  'heightUnit',
  'weight',
  'weightUnit',
  'education',
  'religion',
  'religionImportance',
  'children',
  'pets',
  'healthInfo',
  'activityLevel',
  'nutritionPreferences',
  'profession',
  'professionCategory',
  'lookingFor',
  'goal',

  // interests & tags
  'interests',

  // coordinates for nearby search (accept both styles)
  'lat',
  'lng',
  'latitude',
  'longitude',

  // custom location labels
  'customCity',
  'customRegion',
  'customCountry',
];

// Accept legacy payloads that might still send `ideology`;
// we'll normalize it to `politicalIdeology` below without storing unknown fields.
const LEGACY_ACCEPTED_FIELDS = ['ideology'];

const isPlainObject = (v) => !!v && typeof v === 'object' && !Array.isArray(v);

// ---------- READ (GET) ----------
export async function getMeService(req, res) {
  try {
    const uid = getUserId(req);
    if (!uid) return res.status(401).json({ error: 'Unauthorized' });

    // Be explicit in case the schema ever had select:false (safety)
    const user = await User.findById(uid).select('+politicalIdeology');
    if (!user) return res.status(404).json({ error: 'User not found' });

    return res.json(toPublic(user));
  } catch (err) {
    console.error('getMe error:', err);
    return res.status(500).json({ error: 'Server error fetching profile' });
  }
}

export async function getUserByIdService(req, res) {
  try {
    const { id } = req.params || {};
    if (!id) return res.status(400).json({ error: 'User id required' });

    const user = await User.findById(id).select('+politicalIdeology');
    if (!user) return res.status(404).json({ error: 'User not found' });

    return res.json(toPublic(user));
  } catch (err) {
    console.error('getUserById error:', err);
    return res.status(500).json({ error: 'Server error fetching user' });
  }
}

// ---------- WRITE (PUT) ----------
export async function updateProfileService(req, res) {
  try {
    const uid = getUserId(req);
    if (!uid) return res.status(401).json({ error: 'Unauthorized' });

    const body = req.body || {};
    const update = {};

<<<<<<< HEAD
    // Copy only allowed fields (keep behavior; do not shorten)
=======
    // Copy only allowed fields (modern set)
>>>>>>> 4b1e572d
    for (const key of UPDATABLE_FIELDS) {
      if (Object.prototype.hasOwnProperty.call(body, key)) {
        update[key] = body[key];
      }
    }
    // Copy legacy fields that we normalize later (do not persist unknowns)
    for (const key of LEGACY_ACCEPTED_FIELDS) {
      if (Object.prototype.hasOwnProperty.call(body, key)) {
        update[key] = body[key];
      }
    }

    // ---- Normalization (WRITE) ----

    // 0) ideology (legacy) -> politicalIdeology (model field)
    if (
      Object.prototype.hasOwnProperty.call(update, 'ideology') &&
      !Object.prototype.hasOwnProperty.call(update, 'politicalIdeology')
    ) {
      update.politicalIdeology = update.ideology;
    }
    delete update.ideology; // never persist unknown field

<<<<<<< HEAD
    // Normalize fields without removing existing logic

=======
>>>>>>> 4b1e572d
    // 1) bio -> summary (model uses summary)
    if (Object.prototype.hasOwnProperty.call(update, 'bio') && !update.summary) {
      update.summary = update.bio;
      delete update.bio;
    }

    // 2) Support both politicalIdeology (client) and ideology (schema)
    if (Object.prototype.hasOwnProperty.call(update, 'politicalIdeology')) {
      if (!Object.prototype.hasOwnProperty.call(update, 'ideology')) {
        update.ideology = update.politicalIdeology;
      }
      delete update.politicalIdeology;
    }

    // 3) city/region/country to nested location.*
    const locationSet = {};
    if (Object.prototype.hasOwnProperty.call(update, 'city')) {
      locationSet['location.city'] = update.city;
      delete update.city;
    }
    if (Object.prototype.hasOwnProperty.call(update, 'region')) {
      locationSet['location.region'] = update.region;
      delete update.region;
    }
    if (Object.prototype.hasOwnProperty.call(update, 'country')) {
      locationSet['location.country'] = update.country;
      delete update.country;
    }
    if (isPlainObject(update.location)) {
      if (Object.prototype.hasOwnProperty.call(update.location, 'city')) {
        locationSet['location.city'] = update.location.city;
      }
      if (Object.prototype.hasOwnProperty.call(update.location, 'region')) {
        locationSet['location.region'] = update.location.region;
      }
      if (Object.prototype.hasOwnProperty.call(update.location, 'country')) {
        locationSet['location.country'] = update.location.country;
      }
      delete update.location;
    }

    // 4) coordinates: accept lat/lng or latitude/longitude
    const hasLat = Object.prototype.hasOwnProperty.call(update, 'lat');
    const hasLng = Object.prototype.hasOwnProperty.call(update, 'lng');
    const hasLatitude = Object.prototype.hasOwnProperty.call(update, 'latitude');
    const hasLongitude = Object.prototype.hasOwnProperty.call(update, 'longitude');

    if (hasLat) {
      const n = Number(update.lat);
      update.latitude = Number.isNaN(n) ? update.latitude : n;
      delete update.lat;
    }
    if (hasLng) {
      const n = Number(update.lng);
      update.longitude = Number.isNaN(n) ? update.longitude : n;
      delete update.lng;
    }
    if (hasLatitude) {
      const n = Number(update.latitude);
      update.latitude = Number.isNaN(n) ? undefined : n;
    }
    if (hasLongitude) {
      const n = Number(update.longitude);
      update.longitude = Number.isNaN(n) ? undefined : n;
    }

    // 5) type coercions / clamps
    if (typeof update.age !== 'undefined') {
      const n = Number(update.age);
      if (!Number.isNaN(n)) update.age = Math.min(120, Math.max(18, n));
    }
    if (typeof update.preferredMinAge !== 'undefined') {
      const n = Number(update.preferredMinAge);
      if (!Number.isNaN(n)) update.preferredMinAge = Math.max(18, n);
    }
    if (typeof update.preferredMaxAge !== 'undefined') {
      const n = Number(update.preferredMaxAge);
      if (!Number.isNaN(n)) update.preferredMaxAge = Math.min(120, n);
    }

    // Arrays that may arrive as JSON strings or comma-separated strings
    const maybeArrayFields = [
      'preferredInterests',
      'interests',
      'nutritionPreferences',
    ];
    for (const f of maybeArrayFields) {
      if (typeof update[f] === 'string') {
        const s = update[f].trim();
        if (s.startsWith('[')) {
          try { update[f] = JSON.parse(s); } catch {}
        } else if (s.length) {
          update[f] = s.split(',').map((x) => x.trim()).filter(Boolean);
        }
      }
    }

    const hasDirect = Object.keys(update).length > 0;
    const hasLoc = Object.keys(locationSet).length > 0;
    if (!hasDirect && !hasLoc) {
      return res.status(400).json({ error: 'No updatable fields provided' });
    }

    const finalUpdate = { ...update, ...locationSet };

    const user = await User.findByIdAndUpdate(uid, finalUpdate, {
      new: true,
      runValidators: true,
    });

    if (!user) return res.status(404).json({ error: 'User not found' });

    return res.json({ message: 'Profile updated', user: toPublic(user) });
  } catch (err) {
    console.error('updateProfile error:', err);
    return res.status(500).json({ error: 'Server error during profile update' });
  }
}

// ---------- PREMIUM ----------
export async function upgradeToPremiumService(req, res) {
  try {
    const uid = getUserId(req);
    if (!uid) return res.status(401).json({ error: 'Unauthorized' });

    const user = await User.findById(uid);
    if (!user) {
      return res.status(404).json({ error: 'User not found' });
    }
    user.isPremium = true;
    await user.save();
    return res.json({ message: 'Premium status activated' });
  } catch (err) {
    console.error('Premium upgrade error:', err);
    return res
      .status(500)
      .json({ error: 'Server error during premium upgrade' });
  }
}

// ---------- MATCHES (unchanged logic) ----------
export async function getMatchesWithScoreService(req, res) {
  try {
    const uid = getUserId(req);
    if (!uid) return res.status(401).json({ error: 'Unauthorized' });

    const currentUser = await User.findById(uid);
    if (!currentUser) {
      return res.status(404).json({ error: 'User not found' });
    }

    const blockedByMe = (currentUser.blockedUsers || []).map(String);
    const interests = currentUser.preferredInterests || [];

    const others = await User.find({ _id: { $ne: currentUser._id } });

    const matches = others
      .filter((u) => {
        const blockedThem = (u.blockedUsers || []).map(String);
        return (
          !blockedByMe.includes(u._id.toString()) &&
          !blockedThem.includes(currentUser._id.toString())
        );
      })
      .map((u) => {
        let score = 0;

        if (
          currentUser.preferredGender === 'any' ||
          (u.gender &&
            u.gender.toLowerCase() ===
              String(currentUser.preferredGender || '').toLowerCase())
        ) {
          score += 20;
        }

        if (
          typeof u.age === 'number' &&
          typeof currentUser.preferredMinAge === 'number' &&
          typeof currentUser.preferredMaxAge === 'number' &&
          u.age >= currentUser.preferredMinAge &&
          u.age <= currentUser.preferredMaxAge
        ) {
          score += 20;
        }

        const common = (u.interests || []).filter((i) =>
          (interests || []).includes(i)
        );
        score += Math.min(common.length * 10, 60);

        return {
          id: u._id.toString(),
          username: u.username,
          email: u.email,
          age: u.age,
          gender: u.gender,
          profilePicture: u.profilePicture,
          isPremium: Boolean(u.isPremium),
          matchScore: score,
        };
      })
      .sort((a, b) => b.matchScore - a.matchScore);

    return res.json(matches);
  } catch (err) {
    console.error('Match score error:', err);
    return res
      .status(500)
      .json({ error: 'Server error during match search' });
  }
}
// --- REPLACE END ---<|MERGE_RESOLUTION|>--- conflicted
+++ resolved
@@ -1,31 +1,10 @@
-<<<<<<< HEAD
-// --- REPLACE START: profile service (getMe, updateProfile, matches, premium) ---
-/**
- * Profile service
- * - Preserves original structure and behavior.
- * - Adds robust support for political ideology:
- *     * Accepts both `politicalIdeology` (client/UI) and `ideology` (schema).
- *     * Maps `politicalIdeology` -> `ideology` if needed.
- * - Keeps location mapping, numeric coercions, and array parsing.
- * - All comments are in English. No unnecessary shortening done.
- */
-
-import * as UserModule from '../../models/User.js';
-=======
 // --- REPLACE START: profile service (ensure politicalIdeology persists + is returned by GET) ---
 import * as UserModule from '../../src/models/User.js';
->>>>>>> 4b1e572d
 const User = UserModule.default || UserModule;
 
 import toPublic from '../utils/toPublic.js';
 import getUserId from '../utils/getUserId.js';
 
-/**
- * Whitelist of fields accepted from the client.
- * NOTE:
- *  - We accept both `politicalIdeology` (client/UI) and `ideology` (schema) so either will work.
- *  - We do NOT remove any entries you already had; only additions where needed.
- */
 const UPDATABLE_FIELDS = [
   // basic
   'name',
@@ -35,16 +14,10 @@
   'age',
   'gender',
   'status',
-<<<<<<< HEAD
-  'orientation',         // allow orientation updates
-  'ideology',            // schema key
-  'politicalIdeology',   // client/UI key -> mapped to ideology
-=======
   'orientation',
 
   // IMPORTANT: persist using the actual model field name
   'politicalIdeology',
->>>>>>> 4b1e572d
 
   // top-level location convenience (mapped to nested location.*)
   'city',
@@ -102,7 +75,6 @@
 ];
 
 // Accept legacy payloads that might still send `ideology`;
-// we'll normalize it to `politicalIdeology` below without storing unknown fields.
 const LEGACY_ACCEPTED_FIELDS = ['ideology'];
 
 const isPlainObject = (v) => !!v && typeof v === 'object' && !Array.isArray(v);
@@ -113,7 +85,6 @@
     const uid = getUserId(req);
     if (!uid) return res.status(401).json({ error: 'Unauthorized' });
 
-    // Be explicit in case the schema ever had select:false (safety)
     const user = await User.findById(uid).select('+politicalIdeology');
     if (!user) return res.status(404).json({ error: 'User not found' });
 
@@ -148,17 +119,13 @@
     const body = req.body || {};
     const update = {};
 
-<<<<<<< HEAD
-    // Copy only allowed fields (keep behavior; do not shorten)
-=======
     // Copy only allowed fields (modern set)
->>>>>>> 4b1e572d
     for (const key of UPDATABLE_FIELDS) {
       if (Object.prototype.hasOwnProperty.call(body, key)) {
         update[key] = body[key];
       }
     }
-    // Copy legacy fields that we normalize later (do not persist unknowns)
+    // Copy legacy fields that we normalize later
     for (const key of LEGACY_ACCEPTED_FIELDS) {
       if (Object.prototype.hasOwnProperty.call(body, key)) {
         update[key] = body[key];
@@ -167,35 +134,22 @@
 
     // ---- Normalization (WRITE) ----
 
-    // 0) ideology (legacy) -> politicalIdeology (model field)
+    // 0) ideology (legacy) -> politicalIdeology
     if (
       Object.prototype.hasOwnProperty.call(update, 'ideology') &&
       !Object.prototype.hasOwnProperty.call(update, 'politicalIdeology')
     ) {
       update.politicalIdeology = update.ideology;
     }
-    delete update.ideology; // never persist unknown field
-
-<<<<<<< HEAD
-    // Normalize fields without removing existing logic
-
-=======
->>>>>>> 4b1e572d
-    // 1) bio -> summary (model uses summary)
+    delete update.ideology;
+
+    // 1) bio -> summary
     if (Object.prototype.hasOwnProperty.call(update, 'bio') && !update.summary) {
       update.summary = update.bio;
       delete update.bio;
     }
 
-    // 2) Support both politicalIdeology (client) and ideology (schema)
-    if (Object.prototype.hasOwnProperty.call(update, 'politicalIdeology')) {
-      if (!Object.prototype.hasOwnProperty.call(update, 'ideology')) {
-        update.ideology = update.politicalIdeology;
-      }
-      delete update.politicalIdeology;
-    }
-
-    // 3) city/region/country to nested location.*
+    // 2) city/region/country to nested location.*
     const locationSet = {};
     if (Object.prototype.hasOwnProperty.call(update, 'city')) {
       locationSet['location.city'] = update.city;
@@ -222,32 +176,24 @@
       delete update.location;
     }
 
-    // 4) coordinates: accept lat/lng or latitude/longitude
+    // 3) coordinates
     const hasLat = Object.prototype.hasOwnProperty.call(update, 'lat');
     const hasLng = Object.prototype.hasOwnProperty.call(update, 'lng');
     const hasLatitude = Object.prototype.hasOwnProperty.call(update, 'latitude');
     const hasLongitude = Object.prototype.hasOwnProperty.call(update, 'longitude');
 
     if (hasLat) {
-      const n = Number(update.lat);
-      update.latitude = Number.isNaN(n) ? update.latitude : n;
+      update.latitude = Number(update.lat);
       delete update.lat;
     }
     if (hasLng) {
-      const n = Number(update.lng);
-      update.longitude = Number.isNaN(n) ? update.longitude : n;
+      update.longitude = Number(update.lng);
       delete update.lng;
     }
-    if (hasLatitude) {
-      const n = Number(update.latitude);
-      update.latitude = Number.isNaN(n) ? undefined : n;
-    }
-    if (hasLongitude) {
-      const n = Number(update.longitude);
-      update.longitude = Number.isNaN(n) ? undefined : n;
-    }
-
-    // 5) type coercions / clamps
+    if (hasLatitude) update.latitude = Number(update.latitude);
+    if (hasLongitude) update.longitude = Number(update.longitude);
+
+    // 4) type coercions / clamps
     if (typeof update.age !== 'undefined') {
       const n = Number(update.age);
       if (!Number.isNaN(n)) update.age = Math.min(120, Math.max(18, n));
@@ -271,19 +217,21 @@
       if (typeof update[f] === 'string') {
         const s = update[f].trim();
         if (s.startsWith('[')) {
-          try { update[f] = JSON.parse(s); } catch {}
+          try { update[f] = JSON.parse(s); } catch { /* keep as string if parse fails */ }
         } else if (s.length) {
           update[f] = s.split(',').map((x) => x.trim()).filter(Boolean);
         }
       }
     }
 
+    // Guard: nothing to update
     const hasDirect = Object.keys(update).length > 0;
     const hasLoc = Object.keys(locationSet).length > 0;
     if (!hasDirect && !hasLoc) {
       return res.status(400).json({ error: 'No updatable fields provided' });
     }
 
+    // Build final update with dot-notation for nested location
     const finalUpdate = { ...update, ...locationSet };
 
     const user = await User.findByIdAndUpdate(uid, finalUpdate, {
@@ -348,6 +296,7 @@
       .map((u) => {
         let score = 0;
 
+        // Gender preference
         if (
           currentUser.preferredGender === 'any' ||
           (u.gender &&
@@ -357,6 +306,7 @@
           score += 20;
         }
 
+        // Age range
         if (
           typeof u.age === 'number' &&
           typeof currentUser.preferredMinAge === 'number' &&
@@ -367,6 +317,7 @@
           score += 20;
         }
 
+        // Interest overlap
         const common = (u.interests || []).filter((i) =>
           (interests || []).includes(i)
         );
